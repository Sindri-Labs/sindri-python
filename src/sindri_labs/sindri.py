import io
import json
import os
import pathlib
import tarfile
import time
from pprint import pformat

import requests


class Sindri:
    """
    # Sindri API SDK

    A utility class for interacting with the [Sindri API](https://www.sindri.app).

    ### Dependencies

    - `requests`: (`pip install requests`)

    ### Usage Example

    ```python
    circuit_upload_path = "circom/multiplier2"
    proof_input = ""
    proof_input_file_path = "circom/multiplier2/input.json"
    with open(proof_input_file_path, "r") as f:
        proof_input = f.read()

    # Run Sindri API
    API_KEY = <YOUR_API_KEY>
    sindri = Sindri(API_KEY)
    circuit_id = sindri.create_circuit(circuit_upload_path)
    proof_id = sindri.prove_circuit(circuit_id, proof_input)
    ```

    """

    class APIError(Exception):
        """Custom Exception for Sindri API Errors"""

        pass

    DEFAULT_SINDRI_API_URL = "https://forge.sindri.app/api/"
    API_VERSION = "v1"

    def __init__(
        self,
        api_key: str,
        api_url: str = DEFAULT_SINDRI_API_URL,
        verbose_level: int = 0,
    ):
        """
        Parameters

        - `api_key: str`: Sindri API Key
        - `api_url: str`: Sindri API Url
        - `verbose_level: int`: Stdout print level. Ooptions=`[0,1,2]`
        """

        # Do not print anything during initial setup
        self.set_verbose_level(0)

        self.polling_interval_sec: int = 1  # polling interval for circuit compilation & proving
        self.max_polling_iterations: int = 172800  # 2 days with polling interval 1 second
        self.perform_verify: bool = True
        self.set_api_url(api_url)
        self.set_api_key(api_key)

        # Set desired verbose level
        self.set_verbose_level(verbose_level)
        if self.verbose_level > 0:
            self._print_sindri_logo()
            print(f"Sindri API Url: {self.api_url}")
            print(f"Sindri API Key: {self.api_key}\n")

    def _get_verbose_1_circuit_detail(self, circuit_detail: dict) -> dict:
        """Return a slim circuit detail object for printing."""
        return {
            "circuit_id": circuit_detail.get("circuit_id", None),
            "circuit_name": circuit_detail.get("circuit_name", None),
            "circuit_type": circuit_detail.get("circuit_type", None),
            "compute_time": circuit_detail.get("compute_time", None),
            "date_created": circuit_detail.get("date_created", None),
            "status": circuit_detail.get("status", None),
        }

    def _get_verbose_1_proof_detail(self, proof_detail: dict) -> dict:
        """Return a slim proof detail object for printing."""
        return {
            "circuit_id": proof_detail.get("circuit_id", None),
            "circuit_name": proof_detail.get("circuit_name", None),
            "circuit_type": proof_detail.get("circuit_type", None),
            "compute_time": proof_detail.get("compute_time", None),
            "date_created": proof_detail.get("date_created", None),
            "proof_id": proof_detail.get("proof_id", None),
            "status": proof_detail.get("status", None),
        }

    def _hit_api(self, method: str, path: str, data=None, files=None) -> tuple[int, dict | list]:
        """
        Hit the Sindri API.

        Returns
        - int:  response status code
        - dict: response json

        Raises an Exception if

        - response is None
        - cannot connect to the API
        - response cannot be JSON decoded
        - invalid API Key
        """

        # Initialize data if not provided
        if data is None:
            data = {}

        # Construct the full path to the API endpoint.
        full_path = os.path.join(self.api_url, path)
        try:
            if method == "POST":
                response = requests.post(
                    full_path, headers=self.headers_json, data=data, files=files
                )
            elif method == "GET":
                response = requests.get(full_path, headers=self.headers_json, params=data)
            elif method == "DELETE":
                response = requests.delete(full_path, headers=self.headers_json, data=data)
            else:
                raise Sindri.APIError("Invalid request method")
        except requests.exceptions.ConnectionError:
            # Raise a clean exception and suppress the original exception's traceback.
            raise Sindri.APIError(
                f"Unable to connect to the Sindri API. path={full_path}"
            ) from None

        if response is None:
            raise Sindri.APIError(
                f"No response received. method={method}, path={full_path},"
                f" data={data} headers={self.headers_json}, files={files}"
            )
        if response.status_code == 401:
            raise Sindri.APIError(f"401 - Invalid API Key. path={full_path}")
        elif response.status_code == 404:
            raise Sindri.APIError(f"404 - Not found. path={full_path}")
        else:
            # Decode JSON response
            try:
                response_json = response.json()
            except json.decoder.JSONDecodeError:
                raise Sindri.APIError(
                    f"Unexpected Error. Unable to decode response as JSON."
                    f" status={response.status_code} response={response.text}"
                ) from None
        return response.status_code, response_json

    def _print_sindri_logo(self):
        # https://ascii-generator.site/
        print(
            """
                  Sindri API
                      =-.
                      ***=
                     +****+
                   .+******=
                  .*****+***  =
                  +***+--+**.-*:
                 =***+----+*:**+
                 **++=-:---+****
                 +*-==:  :-=***-
                  +--.    --**-
                   ::      .=.
              """
        )

    def _hit_api_circuit_create(self, circuit_upload_path: str) -> tuple[int, dict | list]:
        """
        Submit a circuit to the `/circuit/create` endpoint.

        Do not poll for the circuit detail.
        Return the `response.status_code` and the JSON decoded `response`.
        This may raise `Sindri.APIError`.
        This does not check if the `response.status_code` is the successful response (201).

        `circuit_upload_path` can be a path to a tar.gz circuit file or the circuit directory.
        If it is a directory, it will automatically be tarred before sending.
        """
        if not os.path.exists(circuit_upload_path):
            raise Sindri.APIError(f"circuit_upload_path does not exist: {circuit_upload_path}")

        if os.path.isfile(circuit_upload_path):
            # Assume the path is already a tarfile
            files = {"files": open(circuit_upload_path, "rb")}
        elif os.path.isdir(circuit_upload_path):
            # Create a tar archive and upload via byte stream
            circuit_upload_path = os.path.abspath(circuit_upload_path)
            file_name = f"{pathlib.Path(circuit_upload_path).stem}.tar.gz"
            fh = io.BytesIO()
            with tarfile.open(fileobj=fh, mode="w:gz") as tar:
                tar.add(circuit_upload_path, arcname=file_name)
            files = {"files": fh.getvalue()}  # type: ignore

        return self._hit_api(
            "POST",
            "circuit/create",
            files=files,
        )

    def _hit_api_circuit_prove(self, circuit_id: str, proof_input: str) -> tuple[int, dict | list]:
        """
        Submit a circuit to the `/circuit/<circuit_id>/prove` endpoint.

        Do not poll for the proof detail.
        Return the `response.status_code` and the JSON decoded `response`.
        This may raise `Sindri.APIError`.
        This does not check if the `response.status_code` is the successful response (201).
        """
        return self._hit_api(
            "POST",
            f"circuit/{circuit_id}/prove",
            data={
                "proof_input": proof_input,
                "perform_verify": self.perform_verify,
            },
        )

    def _hit_api_circuit_detail(
        self, circuit_id: str, include_verification_key: bool = False
    ) -> tuple[int, dict | list]:
        """
        Obtain circuit detail by hitting the `/circuit/<circuit_id>/detail` endpoint.

        Return the `response.status_code` and the JSON decoded `response`.
        This may raise `Sindri.APIError`.
        This does not check if the `response.status_code` is the successful response (200).
        """
        return self._hit_api(
            "GET",
            f"circuit/{circuit_id}/detail",
            data={"include_verification_key": include_verification_key},
        )

    def _hit_api_proof_detail(
        self,
        proof_id: str,
        include_proof_input: bool = False,
        include_proof: bool = False,
        include_public: bool = False,
        include_verification_key: bool = False,
    ) -> tuple[int, dict | list]:
        """
        Obtain proof detail by hitting the `/proof/<proof_id>/detail` endpoint.

        Return the `response.status_code` and the JSON decoded `response`.
        This may raise `Sindri.APIError`.
        This does not check if the `response.status_code` is the successful response (200).
        """
        return self._hit_api(
            "GET",
            f"proof/{proof_id}/detail",
            data={
                "include_proof_input": include_proof_input,
                "include_public": include_public,
                "include_verification_key": include_verification_key,
                "include_proof": include_proof,
            },
        )

    def create_circuit(
        self,
        circuit_upload_path: str,
    ) -> str:
        """
        Create a circuit and poll the detail endpoint until the circuit
        has a `status` of `Ready` or `Failed`.

        Parameters:

        - `circuit_upload_path: str` can be a path to a `.tar.gz` or `.zip` circuit file
        or the circuit directory. If it is a directory, it will automatically be tarred
        before sending.

        Returns:

        - `circuit_id: str`

        Raises `Sindri.APIError` if

        - Invalid API Key
        - Unable to connect to the API
        - Failed circuit compilation (`status` of `Failed`)
        """

        # Return value
        circuit_id = ""  # set later

        # 1. Create a circuit, obtain a circuit_id.
        if self.verbose_level > 0:
            print("Circuit: Create")
        if self.verbose_level > 1:
            print(f"    upload_path:   {circuit_upload_path}")

        response_status_code, response_json = self._hit_api_circuit_create(circuit_upload_path)
        if response_status_code != 201:
            raise Sindri.APIError(
                f"Unable to create a new circuit."
                f" status={response_status_code} response={response_json}"
            )
        if not isinstance(response_json, dict):
            raise Sindri.APIError("Received unexpected type for circuit detail response.")

        # Obtain circuit_id
        circuit_id = response_json.get("circuit_id", "")
        if self.verbose_level > 0:
            print(f"    circuit_id:   {circuit_id}")

        # 2. Poll circuit detail until it has a status of Ready/Failed
        if self.verbose_level > 0:
            print("Circuit: Poll until Ready/Failed")
        for _ in range(self.max_polling_iterations):
            response_status_code, response_json = self._hit_api_circuit_detail(circuit_id)
            if response_status_code != 200:
                raise Sindri.APIError(
                    f"Failure to poll circuit detail."
                    f" status={response_status_code} response={response_json}"
                )
            if not isinstance(response_json, dict):
                raise Sindri.APIError("Received unexpected type for circuit detail response.")
            circuit_status = response_json.get("status", "")
            if circuit_status == "Failed":
                raise Sindri.APIError(
                    f"Circuit compilation failed."
                    f" status={response_status_code} response={response_json}"
                )
            if circuit_status == "Ready":
                break
            time.sleep(self.polling_interval_sec)
        else:
            raise Sindri.APIError(
                f"Circuit compile polling timed out."
                f" status={response_status_code} response={response_json}"
            )

        if self.verbose_level > 0:
            self.get_circuit(circuit_id)

        # Circuit compilation success!
        return circuit_id

    def get_all_circuit_proofs(self, circuit_id: str) -> list[dict]:
        """Get all proofs for `circuit_id`."""
        if self.verbose_level > 0:
            print(f"Proof: Get all proofs for circuit_id: {circuit_id}")
        response_status_code, response_json = self._hit_api(
            "GET",
            f"circuit/{circuit_id}/proofs",
            data={
                "include_proof_input": True,
                "include_public": True,
                "include_verification_key": True,
                "include_proof": True,
            },
        )
        if response_status_code != 200:
            raise Sindri.APIError(
                f"Unable to fetch proofs for circuit_id={circuit_id}."
                f" status={response_status_code} response={response_json}"
            )
        if not isinstance(response_json, list):
            raise Sindri.APIError("Received unexpected type for proof list response.")

        if self.verbose_level > 0:
            proof_detail_list = response_json.copy()
            if self.verbose_level == 1:
                proof_detail_list = []
                for proof_detail in response_json:
                    proof_detail_list.append(self._get_verbose_1_proof_detail(proof_detail))
            print(f"{pformat(proof_detail_list, indent=4)}\n")

        return response_json

    def get_all_circuits(self) -> list[dict]:
        """Get all circuits."""
        if self.verbose_level > 0:
            print("Circuit: Get all circuits")
        response_status_code, response_json = self._hit_api(
            "GET",
            "circuit/list",
            data={"include_verification_key": True},
        )
        if response_status_code != 200:
            raise Sindri.APIError(
                f"Unable to fetch circuits."
                f" status={response_status_code} response={response_json}"
            )
        if not isinstance(response_json, list):
            raise Sindri.APIError("Received unexpected type for circuit list response.")

        if self.verbose_level > 0:
            circuit_detail_list = response_json.copy()
            if self.verbose_level == 1:
                circuit_detail_list = []
                for circuit_detail in response_json:
                    circuit_detail_list.append(self._get_verbose_1_circuit_detail(circuit_detail))
            print(f"{pformat(circuit_detail_list, indent=4)}\n")

        return response_json

    def get_all_proofs(self) -> list[dict]:
        """Get all proofs."""
        if self.verbose_level > 0:
            print("Proof: Get all proofs")
        response_status_code, response_json = self._hit_api(
            "GET",
            "proof/list",
            data={
                "include_proof_input": True,
                "include_public": True,
                "include_verification_key": True,
                "include_proof": True,
            },
        )
        if response_status_code != 200:
            raise Sindri.APIError(
                f"Unable to fetch proofs."
                f" status={response_status_code} response={response_json}"
            )
        if not isinstance(response_json, list):
            raise Sindri.APIError("Received unexpected type for proof list response.")

        if self.verbose_level > 0:
            proof_detail_list = response_json.copy()
            if self.verbose_level == 1:
                proof_detail_list = []
                for proof_detail in response_json:
                    proof_detail_list.append(self._get_verbose_1_proof_detail(proof_detail))
            print(f"{pformat(proof_detail_list, indent=4)}\n")

        return response_json

    def get_circuit(self, circuit_id: str) -> dict:
        """Get circuit for `circuit_id`."""
        if self.verbose_level > 0:
            print(f"Circuit: Get circuit detail for circuit_id: {circuit_id}")
        response_status_code, response_json = self._hit_api_circuit_detail(
            circuit_id, include_verification_key=True
        )
        if response_status_code != 200:
            raise Sindri.APIError(
                f"Unable to fetch circuit_id={circuit_id}."
                f" status={response_status_code} response={response_json}"
            )
        if not isinstance(response_json, dict):
            raise Sindri.APIError("Received unexpected type for circuit detail response.")

        if self.verbose_level > 0:
            circuit_detail = response_json.copy()
            if self.verbose_level == 1:
                circuit_detail = self._get_verbose_1_circuit_detail(circuit_detail)
            print(f"{pformat(circuit_detail, indent=4)}\n")

        return response_json

    def get_proof(self, proof_id: str, include_proof_input: bool = False) -> dict:
        """
        Get proof for `proof_id`.

        Parameters:

        - `include_proof_input: bool` specifies if the proof input should also be returned.
        """
        if self.verbose_level > 0:
            print(f"Proof: Get proof detail for proof_id: {proof_id}")
        response_status_code, response_json = self._hit_api_proof_detail(
            proof_id,
            include_proof_input=include_proof_input,
            include_proof=True,
            include_public=True,
            include_verification_key=True,
        )
        if response_status_code != 200:
            raise Sindri.APIError(
                f"Unable to fetch proof_id={proof_id}."
                f" status={response_status_code} response={response_json}"
            )
        if not isinstance(response_json, dict):
            raise Sindri.APIError("Received unexpected type for proof detail response.")

        if self.verbose_level > 0:
            proof_detail = response_json.copy()
            if self.verbose_level == 1:
                proof_detail = self._get_verbose_1_proof_detail(proof_detail)
            print(f"{pformat(proof_detail, indent=4)}\n")

        return response_json

    def prove_circuit(self, circuit_id: str, proof_input: str) -> str:
        """
        Prove a circuit given a `circuit_id` and a `proof_input`.

        Return
        - str: proof_id

        Raises `Sindri.APIError` if

        - Invalid API Key
        - Unable to connect to the API
        - Circuit does not exist
        - Circuit does not have a `status` of `Ready`
        """

        # Return values
        proof_id = ""

        # TODO: HANDLE the JSON/non-JSON
        # Convert the proof_input into a json string
        # proof_input_json_str = json.dumps(proof_input)

        # 1. Submit a proof, obtain a proof_id.
        if self.verbose_level > 0:
            print("Prove circuit")
        response_status_code, response_json = self._hit_api_circuit_prove(circuit_id, proof_input)
        if response_status_code != 201:
            raise Sindri.APIError(
                f"Unable to prove circuit."
                f" status={response_status_code} response={response_json}"
            )
        if not isinstance(response_json, dict):
            raise Sindri.APIError("Received unexpected type for proof detail response.")

        # Obtain proof_id
        proof_id = response_json.get("proof_id", "")
        if self.verbose_level > 0:
            print(f"    proof_id:     {proof_id}")

        # 2. Poll proof detail until it has a status of Ready/Failed
        if self.verbose_level > 0:
            print("Proof: Poll until Ready/Failed")
        for _ in range(self.max_polling_iterations):
            response_status_code, response_json = self._hit_api_proof_detail(
                proof_id,
                include_proof_input=False,
                include_proof=False,
                include_public=False,
                include_verification_key=False,
            )
            if response_status_code != 200:
                raise Sindri.APIError(
                    f"Failure to poll proof detail."
                    f" status={response_status_code} response={response_json}"
                )
            if not isinstance(response_json, dict):
                raise Sindri.APIError("Received unexpected type for proof detail response.")

            proof_status = response_json.get("status", "")
            if proof_status == "Failed":
                raise Sindri.APIError(
                    f"Prove circuit failed."
                    f" status={response_status_code} response={response_json}"
                )
            if proof_status == "Ready":
                break
            time.sleep(self.polling_interval_sec)
        else:
            raise Sindri.APIError(
                f"Prove circuit polling timed out."
                f" status={response_status_code} response={response_json}"
            )

        if self.verbose_level > 0:
            self.get_proof(proof_id)

        # Prove circuit success!
        return proof_id

    def set_api_key(self, api_key: str) -> None:
        """Set the API Key and headers for the Sindri instance."""
        if not isinstance(api_key, str):
            raise Sindri.APIError("Invalid API Key")
        if api_key == "":
            raise Sindri.APIError("Invalid API Key")
        self.api_key = api_key
        self.headers_json = {
            "Accept": "application/json",
            "Authorization": f"Bearer {self.api_key}",
        }
        if self.verbose_level > 0:
            print(f"Sindri API Key: {self.api_key}")

    def set_api_url(self, api_url: str) -> None:
        """
        Set the API Url for the Sindri instance.

        NOTE: `v1/` is appended to the Sindri API Url if it is not present.
        - Example: `https://forge.sindri.app/api/` becomes `https://forge.sindri.app/api/v1/`
        """
        if not isinstance(api_url, str):
            raise Sindri.APIError("Invalid API Url")
        if api_url == "":
            raise Sindri.APIError("Invalid API Url")
        if not api_url.endswith(self.API_VERSION) or not api_url.endswith(f"{self.API_VERSION}/"):
            # Append f"{self.API_VERSION}/" to api_url
            self.api_url = os.path.join(api_url, f"{self.API_VERSION}/")
        if self.verbose_level > 0:
            print(f"Sindri API Url: {self.api_url}")

    def set_verbose_level(self, level: int) -> None:
        """
        Set the verbosity level for stdout printing.

        Parameters:
        
        - `level: int` must be in `[0,1,2]`
    
        Levels:

        - `0`: Do not print anything to stdout
        - `1`: Print only necesessary information from Circuit/Proof objects
        - `2`: Print everything

<<<<<<< HEAD
        This raises Sindri.APIError if `level` is invalid.
=======
        Raises `ValueError` if
        
        - `level` is invalid.
>>>>>>> 2422095a
        """
        error_msg = "Invalid verbose_level. Must be an int in [0,1,2]."
        if not isinstance(level, int):
            raise Sindri.APIError(error_msg)
        elif level not in [0, 1, 2]:
            raise Sindri.APIError(error_msg)
        self.verbose_level = level<|MERGE_RESOLUTION|>--- conflicted
+++ resolved
@@ -621,13 +621,9 @@
         - `1`: Print only necesessary information from Circuit/Proof objects
         - `2`: Print everything
 
-<<<<<<< HEAD
-        This raises Sindri.APIError if `level` is invalid.
-=======
-        Raises `ValueError` if
+        Raises `Sindri.APIError` if
         
         - `level` is invalid.
->>>>>>> 2422095a
         """
         error_msg = "Invalid verbose_level. Must be an int in [0,1,2]."
         if not isinstance(level, int):
